--- conflicted
+++ resolved
@@ -3245,17 +3245,9 @@
   struct obj_section *osect, *best_match = NULL;
 
   if (overlay_debugging)
-<<<<<<< HEAD
-  {
-    ALL_OBJSECTIONS (objfile, osect)
-      if (section_is_overlay (osect))
-      {
-	if (pc_in_mapped_range (pc, osect))
-=======
     {
       ALL_OBJSECTIONS (objfile, osect)
 	if (section_is_overlay (osect))
->>>>>>> 32a0481f
 	  {
 	    if (pc_in_mapped_range (pc, osect))
 	      {
@@ -3267,14 +3259,7 @@
 	    else if (pc_in_unmapped_range (pc, osect))
 	      best_match = osect;
 	  }
-<<<<<<< HEAD
-	else if (pc_in_unmapped_range (pc, osect))
-	  best_match = osect;
-      }
-  }
-=======
-    }
->>>>>>> 32a0481f
+    }
   return best_match;
 }
 
@@ -3289,19 +3274,11 @@
   struct obj_section *osect;
 
   if (overlay_debugging)
-<<<<<<< HEAD
-  {
-    ALL_OBJSECTIONS (objfile, osect)
-      if (pc_in_mapped_range (pc, osect) && section_is_mapped (osect))
-	return osect;
-  }
-=======
     {
       ALL_OBJSECTIONS (objfile, osect)
 	if (pc_in_mapped_range (pc, osect) && section_is_mapped (osect))
 	  return osect;
     }
->>>>>>> 32a0481f
 
   return NULL;
 }
@@ -3317,35 +3294,6 @@
   struct obj_section *osect;
 
   if (overlay_debugging)
-<<<<<<< HEAD
-  {
-    ALL_OBJSECTIONS (objfile, osect)
-      if (section_is_mapped (osect))
-      {
-	struct gdbarch *gdbarch = get_objfile_arch (objfile);
-	const char *name;
-	bfd_vma lma, vma;
-	int size;
-
-	vma = bfd_section_vma (objfile->obfd, osect->the_bfd_section);
-	lma = bfd_section_lma (objfile->obfd, osect->the_bfd_section);
-	size = bfd_get_section_size (osect->the_bfd_section);
-	name = bfd_section_name (objfile->obfd, osect->the_bfd_section);
-
-	printf_filtered ("Section %s, loaded at ", name);
-	fputs_filtered (paddress (gdbarch, lma), gdb_stdout);
-	puts_filtered (" - ");
-	fputs_filtered (paddress (gdbarch, lma + size), gdb_stdout);
-	printf_filtered (", mapped at ");
-	fputs_filtered (paddress (gdbarch, vma), gdb_stdout);
-	puts_filtered (" - ");
-	fputs_filtered (paddress (gdbarch, vma + size), gdb_stdout);
-	puts_filtered ("\n");
-
-	nmapped++;
-      }
-  }
-=======
     {
       ALL_OBJSECTIONS (objfile, osect)
       if (section_is_mapped (osect))
@@ -3373,7 +3321,6 @@
 	  nmapped++;
 	}
     }
->>>>>>> 32a0481f
   if (nmapped == 0)
     printf_filtered (_("No sections are mapped.\n"));
 }
