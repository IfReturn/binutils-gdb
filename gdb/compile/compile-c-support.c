/* C/C++ language support for compilation.

   Copyright (C) 2014-2017 Free Software Foundation, Inc.

   This file is part of GDB.

   This program is free software; you can redistribute it and/or modify
   it under the terms of the GNU General Public License as published by
   the Free Software Foundation; either version 3 of the License, or
   (at your option) any later version.

   This program is distributed in the hope that it will be useful,
   but WITHOUT ANY WARRANTY; without even the implied warranty of
   MERCHANTABILITY or FITNESS FOR A PARTICULAR PURPOSE.  See the
   GNU General Public License for more details.

   You should have received a copy of the GNU General Public License
   along with this program.  If not, see <http://www.gnu.org/licenses/>.  */

#include "defs.h"
#include "compile-internal.h"
#include "compile-c.h"
#include "compile-cplus.h"
#include "compile.h"
#include "gdb-dlfcn.h"
#include "c-lang.h"
#include "macrotab.h"
#include "macroscope.h"
#include "regcache.h"

/* See compile-internal.h.  */

const char *
c_get_mode_for_size (int size)
{
  const char *mode = NULL;

  switch (size)
    {
    case 1:
      mode = "QI";
      break;
    case 2:
      mode = "HI";
      break;
    case 4:
      mode = "SI";
      break;
    case 8:
      mode = "DI";
      break;
    default:
      internal_error (__FILE__, __LINE__, _("Invalid GCC mode size %d."), size);
    }

  return mode;
}

/* See compile-internal.h.  */

char *
c_get_range_decl_name (const struct dynamic_prop *prop)
{
  return xstrprintf ("__gdb_prop_%s", host_address_to_string (prop));
}

#define STR(x) #x
#define STRINGIFY(x) STR(x)

/* Load the plug-in library FE_LIBCC and return the initialization function
   FE_CONTEXT.  */

template <typename FUNCTYPE>
FUNCTYPE *
load_libcompile (const char *fe_libcc, const char *fe_context)
{
  void *handle;
  FUNCTYPE *func;

  /* gdb_dlopen will call error () on an error, so no need to check
     value.  */
  handle = gdb_dlopen (fe_libcc);
  func = (FUNCTYPE *) (gdb_dlsym (handle, fe_context));

  if (func == NULL)
    error (_("could not find symbol %s in library %s"), fe_context, fe_libcc);
  return func;
}

/* Return the compile instance associated with the current context.
   This function calls the symbol returned from the load_libcompile
   function.  FE_LIBCC is the library to load.  BASE_VERSION is the
   base compile plug-in version we support.  API_VERSION is the
   API version supported.  */

template <typename INSTTYPE, typename FUNCTYPE, typename CTXTYPE,
	  typename BASE_VERSION_TYPE, typename API_VERSION_TYPE>
struct compile_instance *
get_compile_context (const char *fe_libcc, const char *fe_context,
		     BASE_VERSION_TYPE base_version,
		     API_VERSION_TYPE api_version)
{
  static FUNCTYPE *func;
  static CTXTYPE *context;

  if (func == NULL)
    {
      func = load_libcompile<FUNCTYPE> (fe_libcc, fe_context);
      gdb_assert (func != NULL);
    }

  context = (*func) (base_version, api_version);
  if (context == NULL)
    error (_("The loaded version of GCC does not support the required version "
	     "of the API."));

  return new INSTTYPE (context);
}

/* A C-language implementation of get_compile_context.  */

struct compile_instance *
c_get_compile_context (void)
{
  return get_compile_context
    <compile_c_instance, gcc_c_fe_context_function, gcc_c_context,
    gcc_base_api_version, gcc_c_api_version>
    (STRINGIFY (GCC_C_FE_LIBCC), STRINGIFY (GCC_C_FE_CONTEXT),
     GCC_FE_VERSION_0, GCC_C_FE_VERSION_0);
}

/* A C++-language implementation of get_compile_context.  */

struct compile_instance *
cplus_get_compile_context (void)
{
  using namespace compile;

  return get_compile_context
    <compile_cplus_instance, gcc_cp_fe_context_function, gcc_cp_context,
     gcc_base_api_version, gcc_cp_api_version>
    (STRINGIFY (GCC_CP_FE_LIBCC), STRINGIFY (GCC_CP_FE_CONTEXT),
     GCC_FE_VERSION_0, GCC_CP_FE_VERSION_0);
}



/* Write one macro definition.  */

static void
print_one_macro (const char *name, const struct macro_definition *macro,
		 struct macro_source_file *source, int line,
		 void *user_data)
{
  struct ui_file *file = (struct ui_file *) user_data;

  /* Don't print command-line defines.  They will be supplied another
     way.  */
  if (line == 0)
    return;

  /* None of -Wno-builtin-macro-redefined, #undef first
     or plain #define of the same value would avoid a warning.  */
  fprintf_filtered (file, "#ifndef %s\n# define %s", name, name);

  if (macro->kind == macro_function_like)
    {
      int i;

      fputs_filtered ("(", file);
      for (i = 0; i < macro->argc; i++)
	{
	  fputs_filtered (macro->argv[i], file);
	  if (i + 1 < macro->argc)
	    fputs_filtered (", ", file);
	}
      fputs_filtered (")", file);
    }

  fprintf_filtered (file, " %s\n#endif\n", macro->replacement);
}

/* Write macro definitions at PC to FILE.  */

static void
write_macro_definitions (const struct block *block, CORE_ADDR pc,
			 struct ui_file *file)
{
  struct macro_scope *scope;

  if (block != NULL)
    scope = sal_macro_scope (find_pc_line (pc, 0));
  else
    scope = default_macro_scope ();
  if (scope == NULL)
    scope = user_macro_scope ();

  if (scope != NULL && scope->file != NULL && scope->file->table != NULL)
    macro_for_each_in_scope (scope->file, scope->line, print_one_macro, file);
}


/* Generate a structure holding all the registers used by the function
   we're generating.  */

static void
generate_register_struct (struct ui_file *stream, struct gdbarch *gdbarch,
			  const unsigned char *registers_used)
{
  int seen = 0;

  fputs_unfiltered ("struct " COMPILE_I_SIMPLE_REGISTER_STRUCT_TAG " {\n",
		    stream);

  if (registers_used != NULL)
    for (int i = 0; i < gdbarch_num_regs (gdbarch); ++i)
      {
	if (registers_used[i])
	  {
	    struct type *regtype = check_typedef (register_type (gdbarch, i));
	    char *regname = compile_register_name_mangled (gdbarch, i);
	    struct cleanup *cleanups = make_cleanup (xfree, regname);

	    seen = 1;

	    /* You might think we could use type_print here.  However,
	       target descriptions often use types with names like
	       "int64_t", which may not be defined in the inferior
	       (and in any case would not be looked up due to the
	       #pragma business).  So, we take a much simpler
	       approach: for pointer- or integer-typed registers, emit
	       the field in the most direct way; and for other
	       register types (typically flags or vectors), emit a
	       maximally-aligned array of the correct size.  */

	    fputs_unfiltered ("  ", stream);
	    switch (TYPE_CODE (regtype))
	      {
	      case TYPE_CODE_PTR:
		fprintf_filtered (stream, "__gdb_uintptr %s", regname);
		break;

	      case TYPE_CODE_INT:
		{
		  const char *mode
		    = c_get_mode_for_size (TYPE_LENGTH (regtype));

		  if (mode != NULL)
		    {
		      if (TYPE_UNSIGNED (regtype))
			fputs_unfiltered ("unsigned ", stream);
		      fprintf_unfiltered (stream,
					  "int %s"
					  " __attribute__ ((__mode__(__%s__)))",
					  regname,
					  mode);
		      break;
		    }
		}

		/* Fall through.  */

	      default:
		fprintf_unfiltered (stream,
				    "  unsigned char %s[%d]"
				    " __attribute__((__aligned__("
				    "__BIGGEST_ALIGNMENT__)))",
				    regname,
				    TYPE_LENGTH (regtype));
	      }
	    fputs_unfiltered (";\n", stream);

	    do_cleanups (cleanups);
	  }
      }

  if (!seen)
    fputs_unfiltered ("  char " COMPILE_I_SIMPLE_REGISTER_DUMMY ";\n",
		      stream);

  fputs_unfiltered ("};\n\n", stream);
}

/* C-language policy to emit a push user expression pragma into BUF.  */

<<<<<<< HEAD
struct c_push_user_expression
{
  void push_user_expression (struct ui_file *buf)
  {
    fputs_unfiltered ("#pragma GCC user_expression\n", buf);
  }
};
=======
std::string
c_compute_program (struct compile_instance *inst,
		   const char *input,
		   struct gdbarch *gdbarch,
		   const struct block *expr_block,
		   CORE_ADDR expr_pc)
{
  struct ui_file *buf, *var_stream = NULL;
  std::string code;
  struct cleanup *cleanup;
  struct compile_c_instance *context = (struct compile_c_instance *) inst;
>>>>>>> f129e49f

/* C-language policy to emit a pop user expression pragma into BUF.
   For C, this is a nop.  */

struct pop_user_expression_nop
{
  void pop_user_expression (struct ui_file *buf)
  {
    /* Nothing to do.  */
  }
};

/* C-language policy to construct a code header for a block of code.
   Takes a scope TYPE argument which selects the correct header to
   insert into BUF.  */

struct c_add_code_header
{
  void add_code_header (enum compile_i_scope_types type, struct ui_file *buf)
  {
    switch (type)
      {
      case COMPILE_I_SIMPLE_SCOPE:
	fputs_unfiltered ("void "
			  GCC_FE_WRAPPER_FUNCTION
			  " (struct "
			  COMPILE_I_SIMPLE_REGISTER_STRUCT_TAG
			  " *"
			  COMPILE_I_SIMPLE_REGISTER_ARG_NAME
			  ") {\n",
			  buf);
	break;

      case COMPILE_I_PRINT_ADDRESS_SCOPE:
      case COMPILE_I_PRINT_VALUE_SCOPE:
	/* <string.h> is needed for a memcpy call below.  */
	fputs_unfiltered ("#include <string.h>\n"
			  "void "
			  GCC_FE_WRAPPER_FUNCTION
			  " (struct "
			  COMPILE_I_SIMPLE_REGISTER_STRUCT_TAG
			  " *"
			  COMPILE_I_SIMPLE_REGISTER_ARG_NAME
			  ", "
			  COMPILE_I_PRINT_OUT_ARG_TYPE
			  " "
			  COMPILE_I_PRINT_OUT_ARG
			  ") {\n",
			  buf);
	break;

      case COMPILE_I_RAW_SCOPE:
	break;

      default:
	gdb_assert_not_reached (_("Unknown compiler scope reached."));
      }
  }
};

/* C-language policy to construct a code footer for a block of code.
   Takes a scope TYPE which selects the correct footer to insert into BUF.  */

struct c_add_code_footer
{
  void add_code_footer (enum compile_i_scope_types type, struct ui_file *buf)
  {
    switch (type)
      {
      case COMPILE_I_SIMPLE_SCOPE:
      case COMPILE_I_PRINT_ADDRESS_SCOPE:
      case COMPILE_I_PRINT_VALUE_SCOPE:
	fputs_unfiltered ("}\n", buf);
	break;

      case COMPILE_I_RAW_SCOPE:
	break;

      default:
	gdb_assert_not_reached (_("Unknown compiler scope reached."));
      }
  }
};

/* C-language policy to emit the user code snippet INPUT into BUF based on the
   scope TYPE.  */

struct c_add_input
{
  void add_input (enum compile_i_scope_types type, const char *input,
		  struct ui_file *buf)
  {
    switch (type)
      {
      case COMPILE_I_PRINT_ADDRESS_SCOPE:
      case COMPILE_I_PRINT_VALUE_SCOPE:
	fprintf_unfiltered (buf,
			    "__auto_type " COMPILE_I_EXPR_VAL " = %s;\n"
			    "typeof (%s) *" COMPILE_I_EXPR_PTR_TYPE ";\n"
			    "memcpy (" COMPILE_I_PRINT_OUT_ARG ", %s"
			    COMPILE_I_EXPR_VAL ",\n"
			    "sizeof (*" COMPILE_I_EXPR_PTR_TYPE "));\n"
			    , input, input,
			    (type == COMPILE_I_PRINT_ADDRESS_SCOPE
			     ? "&" : ""));
	break;

      default:
	fputs_unfiltered (input, buf);
	break;
      }
    fputs_unfiltered ("\n", buf);
  }
};

/* C++-language policy to emit a push user expression pragma into
   BUF.  */

struct cplus_push_user_expression
{
  void push_user_expression (struct ui_file *buf)
  {
    fputs_unfiltered ("#pragma GCC push_user_expression\n", buf);
  }
};

/* C++-language policy to emit a pop user expression pragma into BUF.  */

struct cplus_pop_user_expression
{
  void pop_user_expression (struct ui_file *buf)
  {
    fputs_unfiltered ("#pragma GCC pop_user_expression\n", buf);
  }
};

/* C++-language policy to construct a code header for a block of code.
   Takes a scope TYPE argument which selects the correct header to
   insert into BUF.  */

struct cplus_add_code_header
{
  void add_code_header (enum compile_i_scope_types type, struct ui_file *buf)
  {
  switch (type)
    {
    case COMPILE_I_SIMPLE_SCOPE:
      fputs_unfiltered ("void "
			GCC_FE_WRAPPER_FUNCTION
			" (struct "
			COMPILE_I_SIMPLE_REGISTER_STRUCT_TAG
			" *"
			COMPILE_I_SIMPLE_REGISTER_ARG_NAME
			") {\n",
			buf);
      break;

    case COMPILE_I_PRINT_ADDRESS_SCOPE:
    case COMPILE_I_PRINT_VALUE_SCOPE:
      fputs_unfiltered (
			"#include <cstring>\n"
			"#include <bits/move.h>\n"
			"void "
			GCC_FE_WRAPPER_FUNCTION
			" (struct "
			COMPILE_I_SIMPLE_REGISTER_STRUCT_TAG
			" *"
			COMPILE_I_SIMPLE_REGISTER_ARG_NAME
			", "
			COMPILE_I_PRINT_OUT_ARG_TYPE
			" "
			COMPILE_I_PRINT_OUT_ARG
			") {\n",
			buf);
      break;

    case COMPILE_I_RAW_SCOPE:
      break;

    default:
      gdb_assert_not_reached (_("Unknown compiler scope reached."));
    }
  }
};

/* C++-language policy to emit the user code snippet INPUT into BUF based on
   the scope TYPE.  */

struct cplus_add_input
{
  void add_input (enum compile_i_scope_types type,
			   const char *input, struct ui_file *buf)
  {
    switch (type)
      {
      case COMPILE_I_PRINT_ADDRESS_SCOPE:
      case COMPILE_I_PRINT_VALUE_SCOPE:
	fprintf_unfiltered
	  (buf,
	   "auto " COMPILE_I_EXPR_VAL " = %s;\n"
	   "decltype (" COMPILE_I_EXPR_VAL ") *" COMPILE_I_EXPR_PTR_TYPE ";\n"
	   "std::memcpy (" COMPILE_I_PRINT_OUT_ARG ", %s ("
	   COMPILE_I_EXPR_VAL "),\n"
	   "sizeof (" COMPILE_I_EXPR_VAL "));\n"
	   ,input,
	   (type == COMPILE_I_PRINT_ADDRESS_SCOPE
	    ? "std::__addressof" : ""));
	break;

      default:
	fputs_unfiltered (input, buf);
	break;
      }
    fputs_unfiltered ("\n", buf);
  }
};

/* A host class representing a compile program.

   CompileInstanceType is the type of the compile_instance for the
   langauge.

   PushUserExpressionPolicy and PopUserExpressionPolicy are used to
   push and pop user expression pragmas to the compile plug-in.

   AddCodeHeaderPolicy and AddCodeFooterPolicy are used to add the appropriate
   code header and footer, respectively.

   AddInputPolicy adds the actual user code.  */

template <class CompileInstanceType, class PushUserExpressionPolicy,
	  class PopUserExpressionPolicy, class AddCodeHeaderPolicy,
	  class AddCodeFooterPolicy, class AddInputPolicy>
class compile_program
  : private PushUserExpressionPolicy, private PopUserExpressionPolicy,
    private AddCodeHeaderPolicy, private AddCodeFooterPolicy,
    private AddInputPolicy
{
  using PushUserExpressionPolicy::push_user_expression;
  using PopUserExpressionPolicy::pop_user_expression;
  using AddCodeHeaderPolicy::add_code_header;
  using AddCodeFooterPolicy::add_code_footer;
  using AddInputPolicy::add_input;

public:

  /* Construct a compile_program using the compiler instance INST
     using the architecture given by GDBARCH.  */

  compile_program (CompileInstanceType *inst, struct gdbarch *gdbarch)
    : m_instance (inst), m_arch (gdbarch)
  {
  }

  /* Take the source code provided by the user with the 'compile'
     command and compute the additional wrapping, macro, variable and
     register operations needed.  INPUT is the source code derived from
     the 'compile' command, EXPR_BLOCK denotes the block relevant contextually
     to the inferior when the expression was created, and EXPR_PC
     indicates the value of $PC.

     Returns the text of the program to compile.  This must be free'd by
     the caller.  */

  char *compute (const char *input, const struct block *expr_block,
		 CORE_ADDR expr_pc)
  {
    struct ui_file *var_stream = NULL;
    struct ui_file *buf = mem_fileopen ();
    struct cleanup *cleanup = make_cleanup_ui_file_delete (buf);

    /* Do not generate local variable information for "raw"
       compilations.  In this case we aren't emitting our own function
       and the user's code may only refer to globals.  */
    if (m_instance->scope () != COMPILE_I_RAW_SCOPE)
      {
	/* Generate the code to compute variable locations, but do it
	   before generating the function header, so we can define the
	   register struct before the function body.  This requires a
	   temporary stream.  */
	var_stream = mem_fileopen ();
	make_cleanup_ui_file_delete (var_stream);
	unsigned char *registers_used
	  = generate_c_for_variable_locations (m_instance, var_stream, m_arch,
					       expr_block, expr_pc);
	make_cleanup (xfree, registers_used);

	fputs_unfiltered ("typedef unsigned int"
			  " __attribute__ ((__mode__(__pointer__)))"
			  " __gdb_uintptr;\n",
			  buf);
	fputs_unfiltered ("typedef int"
			  " __attribute__ ((__mode__(__pointer__)))"
			  " __gdb_intptr;\n",
			  buf);

	/* Iterate all log2 sizes in bytes supported by c_get_mode_for_size.  */
	for (int i = 0; i < 4; ++i)
	  {
	    const char *mode = c_get_mode_for_size (1 << i);

	    gdb_assert (mode != NULL);
	    fprintf_unfiltered (buf,
				"typedef int"
				" __attribute__ ((__mode__(__%s__)))"
				" __gdb_int_%s;\n",
				mode, mode);
	  }

	generate_register_struct (buf, m_arch, registers_used);
      }

    add_code_header (m_instance->scope (), buf);

    if (m_instance->scope () == COMPILE_I_SIMPLE_SCOPE
	|| m_instance->scope () == COMPILE_I_PRINT_ADDRESS_SCOPE
	|| m_instance->scope () == COMPILE_I_PRINT_VALUE_SCOPE)
      {
	ui_file_put (var_stream, ui_file_write_for_put, buf);
	push_user_expression (buf);
      }

    write_macro_definitions (expr_block, expr_pc, buf);

    /* The user expression has to be in its own scope, so that "extern"
       works properly.  Otherwise gcc thinks that the "extern"
       declaration is in the same scope as the declaration provided by
       gdb.  */
    if (m_instance->scope () != COMPILE_I_RAW_SCOPE)
      fputs_unfiltered ("{\n", buf);

    fputs_unfiltered ("#line 1 \"gdb command line\"\n", buf);

    add_input (m_instance->scope (), input, buf);

    /* For larger user expressions the automatic semicolons may be
       confusing.  */
    if (strchr (input, '\n') == NULL)
      fputs_unfiltered (";\n", buf);

    if (m_instance->scope () != COMPILE_I_RAW_SCOPE)
      fputs_unfiltered ("}\n", buf);

    if (m_instance->scope () == COMPILE_I_SIMPLE_SCOPE
	|| m_instance->scope () == COMPILE_I_PRINT_ADDRESS_SCOPE
	|| m_instance->scope () == COMPILE_I_PRINT_VALUE_SCOPE)
      pop_user_expression (buf);

    add_code_footer (m_instance->scope (), buf);
    char *code = ui_file_xstrdup (buf, NULL);
    do_cleanups (cleanup);
    return code;
  }

private:

  /* The compile instance to be used for compilation and
     type-conversion.  */
  CompileInstanceType *m_instance;

  /* The architecture to be used.  */
  struct gdbarch *m_arch;
};

/* The types used for C and C++ program computations.  */

typedef compile_program<compile_c_instance, c_push_user_expression,
			pop_user_expression_nop, c_add_code_header,
			c_add_code_footer,
			c_add_input> c_compile_program;

typedef compile_program<compile::compile_cplus_instance,
			cplus_push_user_expression, cplus_pop_user_expression,
			cplus_add_code_header, c_add_code_footer,
			cplus_add_input> cplus_compile_program;

/* The la_compute_program method for C.  */

char *
c_compute_program (struct compile_instance *inst,
		   const char *input,
		   struct gdbarch *gdbarch,
		   const struct block *expr_block,
		   CORE_ADDR expr_pc)
{
  compile_c_instance *c_inst = static_cast<compile_c_instance *> (inst);
  c_compile_program program (c_inst, gdbarch);

  return program.compute (input, expr_block, expr_pc);
}

/* The la_compute_program method for C++.  */

char *
cplus_compute_program (struct compile_instance *inst,
		       const char *input,
		       struct gdbarch *gdbarch,
		       const struct block *expr_block,
		       CORE_ADDR expr_pc)
{
  using namespace compile;

  compile_cplus_instance *cplus_inst
    = static_cast<compile_cplus_instance *> (inst);
  cplus_compile_program program (cplus_inst, gdbarch);

<<<<<<< HEAD
  return program.compute (input, expr_block, expr_pc);
=======
  add_code_footer (inst->scope, buf);
  code = ui_file_as_string (buf);
  do_cleanups (cleanup);
  return code;
>>>>>>> f129e49f
}<|MERGE_RESOLUTION|>--- conflicted
+++ resolved
@@ -284,7 +284,6 @@
 
 /* C-language policy to emit a push user expression pragma into BUF.  */
 
-<<<<<<< HEAD
 struct c_push_user_expression
 {
   void push_user_expression (struct ui_file *buf)
@@ -292,19 +291,6 @@
     fputs_unfiltered ("#pragma GCC user_expression\n", buf);
   }
 };
-=======
-std::string
-c_compute_program (struct compile_instance *inst,
-		   const char *input,
-		   struct gdbarch *gdbarch,
-		   const struct block *expr_block,
-		   CORE_ADDR expr_pc)
-{
-  struct ui_file *buf, *var_stream = NULL;
-  std::string code;
-  struct cleanup *cleanup;
-  struct compile_c_instance *context = (struct compile_c_instance *) inst;
->>>>>>> f129e49f
 
 /* C-language policy to emit a pop user expression pragma into BUF.
    For C, this is a nop.  */
@@ -495,8 +481,8 @@
 
 struct cplus_add_input
 {
-  void add_input (enum compile_i_scope_types type,
-			   const char *input, struct ui_file *buf)
+  void add_input (enum compile_i_scope_types type, const char *input,
+		  struct ui_file *buf)
   {
     switch (type)
       {
@@ -569,8 +555,8 @@
      Returns the text of the program to compile.  This must be free'd by
      the caller.  */
 
-  char *compute (const char *input, const struct block *expr_block,
-		 CORE_ADDR expr_pc)
+  std::string compute (const char *input, const struct block *expr_block,
+		       CORE_ADDR expr_pc)
   {
     struct ui_file *var_stream = NULL;
     struct ui_file *buf = mem_fileopen ();
@@ -654,7 +640,7 @@
       pop_user_expression (buf);
 
     add_code_footer (m_instance->scope (), buf);
-    char *code = ui_file_xstrdup (buf, NULL);
+    std::string code = ui_file_as_string (buf);
     do_cleanups (cleanup);
     return code;
   }
@@ -683,7 +669,7 @@
 
 /* The la_compute_program method for C.  */
 
-char *
+std::string
 c_compute_program (struct compile_instance *inst,
 		   const char *input,
 		   struct gdbarch *gdbarch,
@@ -698,7 +684,7 @@
 
 /* The la_compute_program method for C++.  */
 
-char *
+std::string
 cplus_compute_program (struct compile_instance *inst,
 		       const char *input,
 		       struct gdbarch *gdbarch,
@@ -711,12 +697,5 @@
     = static_cast<compile_cplus_instance *> (inst);
   cplus_compile_program program (cplus_inst, gdbarch);
 
-<<<<<<< HEAD
   return program.compute (input, expr_block, expr_pc);
-=======
-  add_code_footer (inst->scope, buf);
-  code = ui_file_as_string (buf);
-  do_cleanups (cleanup);
-  return code;
->>>>>>> f129e49f
 }