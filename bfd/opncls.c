/* opncls.c -- open and close a BFD.
   Copyright (C) 1990-2017 Free Software Foundation, Inc.

   Written by Cygnus Support.

   This file is part of BFD, the Binary File Descriptor library.

   This program is free software; you can redistribute it and/or modify
   it under the terms of the GNU General Public License as published by
   the Free Software Foundation; either version 3 of the License, or
   (at your option) any later version.

   This program is distributed in the hope that it will be useful,
   but WITHOUT ANY WARRANTY; without even the implied warranty of
   MERCHANTABILITY or FITNESS FOR A PARTICULAR PURPOSE.  See the
   GNU General Public License for more details.

   You should have received a copy of the GNU General Public License
   along with this program; if not, write to the Free Software
   Foundation, Inc., 51 Franklin Street - Fifth Floor, Boston,
   MA 02110-1301, USA.  */

#include "sysdep.h"
#include "bfd.h"
#include "objalloc.h"
#include "libbfd.h"
#include "libiberty.h"
#include "elf-bfd.h"

#ifndef S_IXUSR
#define S_IXUSR 0100	/* Execute by owner.  */
#endif
#ifndef S_IXGRP
#define S_IXGRP 0010	/* Execute by group.  */
#endif
#ifndef S_IXOTH
#define S_IXOTH 0001	/* Execute by others.  */
#endif

/* Counters used to initialize the bfd identifier.  */

static unsigned int bfd_id_counter = 0;
static unsigned int bfd_reserved_id_counter = 0;

/*
CODE_FRAGMENT
.{* Set to N to open the next N BFDs using an alternate id space.  *}
.extern unsigned int bfd_use_reserved_id;
*/
unsigned int bfd_use_reserved_id = 0;

/* fdopen is a loser -- we should use stdio exclusively.  Unfortunately
   if we do that we can't use fcntl.  */

/* Return a new BFD.  All BFD's are allocated through this routine.  */

bfd *
_bfd_new_bfd (void)
{
  bfd *nbfd;

  nbfd = (bfd *) bfd_zmalloc (sizeof (bfd));
  if (nbfd == NULL)
    return NULL;

  if (bfd_use_reserved_id)
    {
      nbfd->id = --bfd_reserved_id_counter;
      --bfd_use_reserved_id;
    }
  else
    nbfd->id = bfd_id_counter++;

  nbfd->memory = objalloc_create ();
  if (nbfd->memory == NULL)
    {
      bfd_set_error (bfd_error_no_memory);
      free (nbfd);
      return NULL;
    }

  nbfd->arch_info = &bfd_default_arch_struct;

  if (!bfd_hash_table_init_n (& nbfd->section_htab, bfd_section_hash_newfunc,
			      sizeof (struct section_hash_entry), 13))
    {
      free (nbfd);
      return NULL;
    }

  return nbfd;
}

static const struct bfd_iovec opncls_iovec;

/* Allocate a new BFD as a member of archive OBFD.  */

bfd *
_bfd_new_bfd_contained_in (bfd *obfd)
{
  bfd *nbfd;

  nbfd = _bfd_new_bfd ();
  if (nbfd == NULL)
    return NULL;
  nbfd->xvec = obfd->xvec;
  nbfd->iovec = obfd->iovec;
  if (obfd->iovec == &opncls_iovec)
    nbfd->iostream = obfd->iostream;
  nbfd->my_archive = obfd;
  nbfd->direction = read_direction;
  nbfd->target_defaulted = obfd->target_defaulted;
  nbfd->lto_output = obfd->lto_output;
  nbfd->no_export = obfd->no_export;
  return nbfd;
}

/* Delete a BFD.  */

static void
_bfd_delete_bfd (bfd *abfd)
{
  if (abfd->memory)
    {
      bfd_hash_table_free (&abfd->section_htab);
      objalloc_free ((struct objalloc *) abfd->memory);
    }

  if (abfd->filename)
    free ((char *) abfd->filename);
  free (abfd->arelt_data);
  free (abfd);
}

/* Free objalloc memory.  */

bfd_boolean
_bfd_free_cached_info (bfd *abfd)
{
  if (abfd->memory)
    {
      bfd_hash_table_free (&abfd->section_htab);
      objalloc_free ((struct objalloc *) abfd->memory);

      abfd->sections = NULL;
      abfd->section_last = NULL;
      abfd->outsymbols = NULL;
      abfd->tdata.any = NULL;
      abfd->usrdata = NULL;
      abfd->memory = NULL;
    }

  return TRUE;
}

/*
SECTION
	Opening and closing BFDs

SUBSECTION
	Functions for opening and closing
*/

/*
FUNCTION
	bfd_fopen

SYNOPSIS
	bfd *bfd_fopen (const char *filename, const char *target,
                        const char *mode, int fd);

DESCRIPTION
	Open the file @var{filename} with the target @var{target}.
	Return a pointer to the created BFD.  If @var{fd} is not -1,
	then <<fdopen>> is used to open the file; otherwise, <<fopen>>
	is used.  @var{mode} is passed directly to <<fopen>> or
	<<fdopen>>.

	Calls <<bfd_find_target>>, so @var{target} is interpreted as by
	that function.

	The new BFD is marked as cacheable iff @var{fd} is -1.

	If <<NULL>> is returned then an error has occured.   Possible errors
	are <<bfd_error_no_memory>>, <<bfd_error_invalid_target>> or
	<<system_call>> error.

	On error, @var{fd} is always closed.

	A copy of the @var{filename} argument is stored in the newly created
	BFD.  It can be accessed via the bfd_get_filename() macro.
*/

bfd *
bfd_fopen (const char *filename, const char *target, const char *mode, int fd)
{
  bfd *nbfd;
  const bfd_target *target_vec;

  nbfd = _bfd_new_bfd ();
  if (nbfd == NULL)
    {
      if (fd != -1)
	close (fd);
      return NULL;
    }

  target_vec = bfd_find_target (target, nbfd);
  if (target_vec == NULL)
    {
      if (fd != -1)
	close (fd);
      _bfd_delete_bfd (nbfd);
      return NULL;
    }

#ifdef HAVE_FDOPEN
  if (fd != -1)
    nbfd->iostream = fdopen (fd, mode);
  else
#endif
    nbfd->iostream = _bfd_real_fopen (filename, mode);
  if (nbfd->iostream == NULL)
    {
      bfd_set_error (bfd_error_system_call);
      _bfd_delete_bfd (nbfd);
      return NULL;
    }

  /* OK, put everything where it belongs.  */

  /* PR 11983: Do not cache the original filename, but
     rather make a copy - the original might go away.  */
  nbfd->filename = xstrdup (filename);

  /* Figure out whether the user is opening the file for reading,
     writing, or both, by looking at the MODE argument.  */
  if ((mode[0] == 'r' || mode[0] == 'w' || mode[0] == 'a')
      && mode[1] == '+')
    nbfd->direction = both_direction;
  else if (mode[0] == 'r')
    nbfd->direction = read_direction;
  else
    nbfd->direction = write_direction;

  if (! bfd_cache_init (nbfd))
    {
      _bfd_delete_bfd (nbfd);
      return NULL;
    }
  nbfd->opened_once = TRUE;

  /* If we opened the file by name, mark it cacheable; we can close it
     and reopen it later.  However, if a file descriptor was provided,
     then it may have been opened with special flags that make it
     unsafe to close and reopen the file.  */
  if (fd == -1)
    (void) bfd_set_cacheable (nbfd, TRUE);

  return nbfd;
}

/*
FUNCTION
	bfd_openr

SYNOPSIS
	bfd *bfd_openr (const char *filename, const char *target);

DESCRIPTION
	Open the file @var{filename} (using <<fopen>>) with the target
	@var{target}.  Return a pointer to the created BFD.

	Calls <<bfd_find_target>>, so @var{target} is interpreted as by
	that function.

	If <<NULL>> is returned then an error has occured.   Possible errors
	are <<bfd_error_no_memory>>, <<bfd_error_invalid_target>> or
	<<system_call>> error.

	A copy of the @var{filename} argument is stored in the newly created
	BFD.  It can be accessed via the bfd_get_filename() macro.
*/

bfd *
bfd_openr (const char *filename, const char *target)
{
  return bfd_fopen (filename, target, FOPEN_RB, -1);
}

/* Don't try to `optimize' this function:

   o - We lock using stack space so that interrupting the locking
       won't cause a storage leak.
   o - We open the file stream last, since we don't want to have to
       close it if anything goes wrong.  Closing the stream means closing
       the file descriptor too, even though we didn't open it.  */
/*
FUNCTION
	bfd_fdopenr

SYNOPSIS
	bfd *bfd_fdopenr (const char *filename, const char *target, int fd);

DESCRIPTION
	<<bfd_fdopenr>> is to <<bfd_fopenr>> much like <<fdopen>> is to
	<<fopen>>.  It opens a BFD on a file already described by the
	@var{fd} supplied.

	When the file is later <<bfd_close>>d, the file descriptor will
	be closed.  If the caller desires that this file descriptor be
	cached by BFD (opened as needed, closed as needed to free
	descriptors for other opens), with the supplied @var{fd} used as
	an initial file descriptor (but subject to closure at any time),
	call bfd_set_cacheable(bfd, 1) on the returned BFD.  The default
	is to assume no caching; the file descriptor will remain open
	until <<bfd_close>>, and will not be affected by BFD operations
	on other files.

	Possible errors are <<bfd_error_no_memory>>,
	<<bfd_error_invalid_target>> and <<bfd_error_system_call>>.

	On error, @var{fd} is closed.

	A copy of the @var{filename} argument is stored in the newly created
	BFD.  It can be accessed via the bfd_get_filename() macro.
*/

bfd *
bfd_fdopenr (const char *filename, const char *target, int fd)
{
  const char *mode;
#if defined(HAVE_FCNTL) && defined(F_GETFL)
  int fdflags;
#endif

#if ! defined(HAVE_FCNTL) || ! defined(F_GETFL)
  mode = FOPEN_RUB; /* Assume full access.  */
#else
  fdflags = fcntl (fd, F_GETFL, NULL);
  if (fdflags == -1)
    {
      int save = errno;

      close (fd);
      errno = save;
      bfd_set_error (bfd_error_system_call);
      return NULL;
    }

  /* (O_ACCMODE) parens are to avoid Ultrix header file bug.  */
  switch (fdflags & (O_ACCMODE))
    {
    case O_RDONLY: mode = FOPEN_RB; break;
    case O_WRONLY: mode = FOPEN_RUB; break;
    case O_RDWR:   mode = FOPEN_RUB; break;
    default: abort ();
    }
#endif

  return bfd_fopen (filename, target, mode, fd);
}

/*
FUNCTION
	bfd_openstreamr

SYNOPSIS
	bfd *bfd_openstreamr (const char * filename, const char * target,
	                      void * stream);

DESCRIPTION
	Open a BFD for read access on an existing stdio stream.  When
	the BFD is passed to <<bfd_close>>, the stream will be closed.

	A copy of the @var{filename} argument is stored in the newly created
	BFD.  It can be accessed via the bfd_get_filename() macro.
*/

bfd *
bfd_openstreamr (const char *filename, const char *target, void *streamarg)
{
  FILE *stream = (FILE *) streamarg;
  bfd *nbfd;
  const bfd_target *target_vec;

  nbfd = _bfd_new_bfd ();
  if (nbfd == NULL)
    return NULL;

  target_vec = bfd_find_target (target, nbfd);
  if (target_vec == NULL)
    {
      _bfd_delete_bfd (nbfd);
      return NULL;
    }

  nbfd->iostream = stream;
  /* PR 11983: Do not cache the original filename, but
     rather make a copy - the original might go away.  */
  nbfd->filename = xstrdup (filename);
  nbfd->direction = read_direction;

  if (! bfd_cache_init (nbfd))
    {
      _bfd_delete_bfd (nbfd);
      return NULL;
    }

  return nbfd;
}

/*
FUNCTION
	bfd_openr_iovec

SYNOPSIS
        bfd *bfd_openr_iovec (const char *filename, const char *target,
                              void *(*open_func) (struct bfd *nbfd,
                                                  void *open_closure),
                              void *open_closure,
                              file_ptr (*pread_func) (struct bfd *nbfd,
                                                      void *stream,
                                                      void *buf,
                                                      file_ptr nbytes,
                                                      file_ptr offset),
                              int (*close_func) (struct bfd *nbfd,
                                                 void *stream),
			      int (*stat_func) (struct bfd *abfd,
					        void *stream,
					        struct stat *sb));

DESCRIPTION
        Create and return a BFD backed by a read-only @var{stream}.
        The @var{stream} is created using @var{open_func}, accessed using
        @var{pread_func} and destroyed using @var{close_func}.

	Calls <<bfd_find_target>>, so @var{target} is interpreted as by
	that function.

	Calls @var{open_func} (which can call <<bfd_zalloc>> and
	<<bfd_get_filename>>) to obtain the read-only stream backing
	the BFD.  @var{open_func} either succeeds returning the
	non-<<NULL>> @var{stream}, or fails returning <<NULL>>
	(setting <<bfd_error>>).

	Calls @var{pread_func} to request @var{nbytes} of data from
	@var{stream} starting at @var{offset} (e.g., via a call to
	<<bfd_read>>).  @var{pread_func} either succeeds returning the
	number of bytes read (which can be less than @var{nbytes} when
	end-of-file), or fails returning -1 (setting <<bfd_error>>).

	Calls @var{close_func} when the BFD is later closed using
	<<bfd_close>>.  @var{close_func} either succeeds returning 0, or
	fails returning -1 (setting <<bfd_error>>).

	Calls @var{stat_func} to fill in a stat structure for bfd_stat,
	bfd_get_size, and bfd_get_mtime calls.  @var{stat_func} returns 0
	on success, or returns -1 on failure (setting <<bfd_error>>).

	If <<bfd_openr_iovec>> returns <<NULL>> then an error has
	occurred.  Possible errors are <<bfd_error_no_memory>>,
	<<bfd_error_invalid_target>> and <<bfd_error_system_call>>.

	A copy of the @var{filename} argument is stored in the newly created
	BFD.  It can be accessed via the bfd_get_filename() macro.
*/

struct opncls
{
  void *stream;
  file_ptr (*pread) (struct bfd *abfd, void *stream, void *buf,
		     file_ptr nbytes, file_ptr offset);
  int (*close) (struct bfd *abfd, void *stream);
  int (*stat) (struct bfd *abfd, void *stream, struct stat *sb);
  file_ptr where;
};

static file_ptr
opncls_btell (struct bfd *abfd)
{
  struct opncls *vec = (struct opncls *) abfd->iostream;
  return vec->where;
}

static int
opncls_bseek (struct bfd *abfd, file_ptr offset, int whence)
{
  struct opncls *vec = (struct opncls *) abfd->iostream;
  switch (whence)
    {
    case SEEK_SET: vec->where = offset; break;
    case SEEK_CUR: vec->where += offset; break;
    case SEEK_END: return -1;
    }
  return 0;
}

static file_ptr
opncls_bread (struct bfd *abfd, void *buf, file_ptr nbytes)
{
  struct opncls *vec = (struct opncls *) abfd->iostream;
  file_ptr nread = (vec->pread) (abfd, vec->stream, buf, nbytes, vec->where);

  if (nread < 0)
    return nread;
  vec->where += nread;
  return nread;
}

static file_ptr
opncls_bwrite (struct bfd *abfd ATTRIBUTE_UNUSED,
	      const void *where ATTRIBUTE_UNUSED,
	      file_ptr nbytes ATTRIBUTE_UNUSED)
{
  return -1;
}

static int
opncls_bclose (struct bfd *abfd)
{
  struct opncls *vec = (struct opncls *) abfd->iostream;
  /* Since the VEC's memory is bound to the bfd deleting the bfd will
     free it.  */
  int status = 0;

  if (vec->close != NULL)
    status = (vec->close) (abfd, vec->stream);
  abfd->iostream = NULL;
  return status;
}

static int
opncls_bflush (struct bfd *abfd ATTRIBUTE_UNUSED)
{
  return 0;
}

static int
opncls_bstat (struct bfd *abfd, struct stat *sb)
{
  struct opncls *vec = (struct opncls *) abfd->iostream;

  memset (sb, 0, sizeof (*sb));
  if (vec->stat == NULL)
    return 0;

  return (vec->stat) (abfd, vec->stream, sb);
}

static void *
opncls_bmmap (struct bfd *abfd ATTRIBUTE_UNUSED,
	      void *addr ATTRIBUTE_UNUSED,
	      bfd_size_type len ATTRIBUTE_UNUSED,
	      int prot ATTRIBUTE_UNUSED,
	      int flags ATTRIBUTE_UNUSED,
	      file_ptr offset ATTRIBUTE_UNUSED,
              void **map_addr ATTRIBUTE_UNUSED,
              bfd_size_type *map_len ATTRIBUTE_UNUSED)
{
  return (void *) -1;
}

static const struct bfd_iovec opncls_iovec =
{
  &opncls_bread, &opncls_bwrite, &opncls_btell, &opncls_bseek,
  &opncls_bclose, &opncls_bflush, &opncls_bstat, &opncls_bmmap
};

bfd *
bfd_openr_iovec (const char *filename, const char *target,
		 void *(*open_p) (struct bfd *, void *),
		 void *open_closure,
		 file_ptr (*pread_p) (struct bfd *, void *, void *,
				      file_ptr, file_ptr),
		 int (*close_p) (struct bfd *, void *),
		 int (*stat_p) (struct bfd *, void *, struct stat *))
{
  bfd *nbfd;
  const bfd_target *target_vec;
  struct opncls *vec;
  void *stream;

  nbfd = _bfd_new_bfd ();
  if (nbfd == NULL)
    return NULL;

  target_vec = bfd_find_target (target, nbfd);
  if (target_vec == NULL)
    {
      _bfd_delete_bfd (nbfd);
      return NULL;
    }

  /* PR 11983: Do not cache the original filename, but
     rather make a copy - the original might go away.  */
  nbfd->filename = xstrdup (filename);
  nbfd->direction = read_direction;

  /* `open_p (...)' would get expanded by an the open(2) syscall macro.  */
  stream = (*open_p) (nbfd, open_closure);
  if (stream == NULL)
    {
      _bfd_delete_bfd (nbfd);
      return NULL;
    }

  vec = (struct opncls *) bfd_zalloc (nbfd, sizeof (struct opncls));
  vec->stream = stream;
  vec->pread = pread_p;
  vec->close = close_p;
  vec->stat = stat_p;

  nbfd->iovec = &opncls_iovec;
  nbfd->iostream = vec;

  return nbfd;
}

/* bfd_openw -- open for writing.
   Returns a pointer to a freshly-allocated BFD on success, or NULL.

   See comment by bfd_fdopenr before you try to modify this function.  */

/*
FUNCTION
	bfd_openw

SYNOPSIS
	bfd *bfd_openw (const char *filename, const char *target);

DESCRIPTION
	Create a BFD, associated with file @var{filename}, using the
	file format @var{target}, and return a pointer to it.

	Possible errors are <<bfd_error_system_call>>, <<bfd_error_no_memory>>,
	<<bfd_error_invalid_target>>.

	A copy of the @var{filename} argument is stored in the newly created
	BFD.  It can be accessed via the bfd_get_filename() macro.
*/

bfd *
bfd_openw (const char *filename, const char *target)
{
  bfd *nbfd;
  const bfd_target *target_vec;

  /* nbfd has to point to head of malloc'ed block so that bfd_close may
     reclaim it correctly.  */
  nbfd = _bfd_new_bfd ();
  if (nbfd == NULL)
    return NULL;

  target_vec = bfd_find_target (target, nbfd);
  if (target_vec == NULL)
    {
      _bfd_delete_bfd (nbfd);
      return NULL;
    }

  /* PR 11983: Do not cache the original filename, but
     rather make a copy - the original might go away.  */
  nbfd->filename = xstrdup (filename);
  nbfd->direction = write_direction;

  if (bfd_open_file (nbfd) == NULL)
    {
      /* File not writeable, etc.  */
      bfd_set_error (bfd_error_system_call);
      _bfd_delete_bfd (nbfd);
      return NULL;
  }

  return nbfd;
}

static inline void
_maybe_make_executable (bfd * abfd)
{
  /* If the file was open for writing and is now executable,
     make it so.  */
  if (abfd->direction == write_direction
      && (abfd->flags & (EXEC_P | DYNAMIC)) != 0)
    {
      struct stat buf;

      if (stat (abfd->filename, &buf) == 0
	  /* Do not attempt to change non-regular files.  This is
	     here especially for configure scripts and kernel builds
	     which run tests with "ld [...] -o /dev/null".  */
	  && S_ISREG(buf.st_mode))
	{
	  unsigned int mask = umask (0);

	  umask (mask);
	  chmod (abfd->filename,
		 (0777
		  & (buf.st_mode | ((S_IXUSR | S_IXGRP | S_IXOTH) &~ mask))));
	}
    }
}

/*
FUNCTION
	bfd_close

SYNOPSIS
	bfd_boolean bfd_close (bfd *abfd);

DESCRIPTION
	Close a BFD. If the BFD was open for writing, then pending
	operations are completed and the file written out and closed.
	If the created file is executable, then <<chmod>> is called
	to mark it as such.

	All memory attached to the BFD is released.

	The file descriptor associated with the BFD is closed (even
	if it was passed in to BFD by <<bfd_fdopenr>>).

RETURNS
	<<TRUE>> is returned if all is ok, otherwise <<FALSE>>.
*/

bfd_boolean
bfd_close (bfd *abfd)
{
  bfd_boolean ret;

  if (bfd_write_p (abfd))
    {
      if (! BFD_SEND_FMT (abfd, _bfd_write_contents, (abfd)))
	return FALSE;
    }

  if (! BFD_SEND (abfd, _close_and_cleanup, (abfd)))
    return FALSE;

  ret = abfd->iovec->bclose (abfd) == 0;

  if (ret)
    _maybe_make_executable (abfd);

  _bfd_delete_bfd (abfd);

  return ret;
}

/*
FUNCTION
	bfd_close_all_done

SYNOPSIS
	bfd_boolean bfd_close_all_done (bfd *);

DESCRIPTION
	Close a BFD.  Differs from <<bfd_close>> since it does not
	complete any pending operations.  This routine would be used
	if the application had just used BFD for swapping and didn't
	want to use any of the writing code.

	If the created file is executable, then <<chmod>> is called
	to mark it as such.

	All memory attached to the BFD is released.

RETURNS
	<<TRUE>> is returned if all is ok, otherwise <<FALSE>>.
*/

bfd_boolean
bfd_close_all_done (bfd *abfd)
{
  bfd_boolean ret;

  ret = bfd_cache_close (abfd);

  if (ret)
    _maybe_make_executable (abfd);

  _bfd_delete_bfd (abfd);

  return ret;
}

/*
FUNCTION
	bfd_create

SYNOPSIS
	bfd *bfd_create (const char *filename, bfd *templ);

DESCRIPTION
	Create a new BFD in the manner of <<bfd_openw>>, but without
	opening a file. The new BFD takes the target from the target
	used by @var{templ}. The format is always set to <<bfd_object>>.

	A copy of the @var{filename} argument is stored in the newly created
	BFD.  It can be accessed via the bfd_get_filename() macro.
*/

bfd *
bfd_create (const char *filename, bfd *templ)
{
  bfd *nbfd;

  nbfd = _bfd_new_bfd ();
  if (nbfd == NULL)
    return NULL;
  /* PR 11983: Do not cache the original filename, but
     rather make a copy - the original might go away.  */
  nbfd->filename = xstrdup (filename);
  if (templ)
    nbfd->xvec = templ->xvec;
  nbfd->direction = no_direction;
  bfd_set_format (nbfd, bfd_object);

  return nbfd;
}

/*
FUNCTION
	bfd_make_writable

SYNOPSIS
	bfd_boolean bfd_make_writable (bfd *abfd);

DESCRIPTION
	Takes a BFD as created by <<bfd_create>> and converts it
	into one like as returned by <<bfd_openw>>.  It does this
	by converting the BFD to BFD_IN_MEMORY.  It's assumed that
	you will call <<bfd_make_readable>> on this bfd later.

RETURNS
	<<TRUE>> is returned if all is ok, otherwise <<FALSE>>.
*/

bfd_boolean
bfd_make_writable (bfd *abfd)
{
  struct bfd_in_memory *bim;

  if (abfd->direction != no_direction)
    {
      bfd_set_error (bfd_error_invalid_operation);
      return FALSE;
    }

  bim = (struct bfd_in_memory *) bfd_malloc (sizeof (struct bfd_in_memory));
  if (bim == NULL)
    return FALSE;	/* bfd_error already set.  */
  abfd->iostream = bim;
  /* bfd_bwrite will grow these as needed.  */
  bim->size = 0;
  bim->buffer = 0;

  abfd->flags |= BFD_IN_MEMORY;
  abfd->iovec = &_bfd_memory_iovec;
  abfd->origin = 0;
  abfd->direction = write_direction;
  abfd->where = 0;

  return TRUE;
}

/*
FUNCTION
	bfd_make_readable

SYNOPSIS
	bfd_boolean bfd_make_readable (bfd *abfd);

DESCRIPTION
	Takes a BFD as created by <<bfd_create>> and
	<<bfd_make_writable>> and converts it into one like as
	returned by <<bfd_openr>>.  It does this by writing the
	contents out to the memory buffer, then reversing the
	direction.

RETURNS
	<<TRUE>> is returned if all is ok, otherwise <<FALSE>>.  */

bfd_boolean
bfd_make_readable (bfd *abfd)
{
  if (abfd->direction != write_direction || !(abfd->flags & BFD_IN_MEMORY))
    {
      bfd_set_error (bfd_error_invalid_operation);
      return FALSE;
    }

  if (! BFD_SEND_FMT (abfd, _bfd_write_contents, (abfd)))
    return FALSE;

  if (! BFD_SEND (abfd, _close_and_cleanup, (abfd)))
    return FALSE;

  abfd->arch_info = &bfd_default_arch_struct;

  abfd->where = 0;
  abfd->format = bfd_unknown;
  abfd->my_archive = NULL;
  abfd->origin = 0;
  abfd->opened_once = FALSE;
  abfd->output_has_begun = FALSE;
  abfd->section_count = 0;
  abfd->usrdata = NULL;
  abfd->cacheable = FALSE;
  abfd->flags |= BFD_IN_MEMORY;
  abfd->mtime_set = FALSE;

  abfd->target_defaulted = TRUE;
  abfd->direction = read_direction;
  abfd->sections = 0;
  abfd->symcount = 0;
  abfd->outsymbols = 0;
  abfd->tdata.any = 0;

  bfd_section_list_clear (abfd);
  bfd_check_format (abfd, bfd_object);

  return TRUE;
}

/*
FUNCTION
	bfd_alloc

SYNOPSIS
	void *bfd_alloc (bfd *abfd, bfd_size_type wanted);

DESCRIPTION
	Allocate a block of @var{wanted} bytes of memory attached to
	<<abfd>> and return a pointer to it.
*/

void *
bfd_alloc (bfd *abfd, bfd_size_type size)
{
  void *ret;
  unsigned long ul_size = (unsigned long) size;

  if (size != ul_size
      /* Note - although objalloc_alloc takes an unsigned long as its
	 argument, internally the size is treated as a signed long.  This can
	 lead to problems where, for example, a request to allocate -1 bytes
	 can result in just 1 byte being allocated, rather than
	 ((unsigned long) -1) bytes.  Also memory checkers will often
	 complain about attempts to allocate a negative amount of memory.
	 So to stop these problems we fail if the size is negative.  */
      || ((signed long) ul_size) < 0)
    {
      bfd_set_error (bfd_error_no_memory);
      return NULL;
    }

  ret = objalloc_alloc ((struct objalloc *) abfd->memory, ul_size);
  if (ret == NULL)
    bfd_set_error (bfd_error_no_memory);
  return ret;
}

/*
INTERNAL_FUNCTION
	bfd_alloc2

SYNOPSIS
	void *bfd_alloc2 (bfd *abfd, bfd_size_type nmemb, bfd_size_type size);

DESCRIPTION
	Allocate a block of @var{nmemb} elements of @var{size} bytes each
	of memory attached to <<abfd>> and return a pointer to it.
*/

void *
bfd_alloc2 (bfd *abfd, bfd_size_type nmemb, bfd_size_type size)
{
  if ((nmemb | size) >= HALF_BFD_SIZE_TYPE
      && size != 0
      && nmemb > ~(bfd_size_type) 0 / size)
    {
      bfd_set_error (bfd_error_no_memory);
      return NULL;
    }

  return bfd_alloc (abfd, size * nmemb);
}

/*
FUNCTION
	bfd_zalloc

SYNOPSIS
	void *bfd_zalloc (bfd *abfd, bfd_size_type wanted);

DESCRIPTION
	Allocate a block of @var{wanted} bytes of zeroed memory
	attached to <<abfd>> and return a pointer to it.
*/

void *
bfd_zalloc (bfd *abfd, bfd_size_type size)
{
  void *res;

  res = bfd_alloc (abfd, size);
  if (res)
    memset (res, 0, (size_t) size);
  return res;
}

/*
INTERNAL_FUNCTION
	bfd_zalloc2

SYNOPSIS
	void *bfd_zalloc2 (bfd *abfd, bfd_size_type nmemb, bfd_size_type size);

DESCRIPTION
	Allocate a block of @var{nmemb} elements of @var{size} bytes each
	of zeroed memory attached to <<abfd>> and return a pointer to it.
*/

void *
bfd_zalloc2 (bfd *abfd, bfd_size_type nmemb, bfd_size_type size)
{
  void *res;

  if ((nmemb | size) >= HALF_BFD_SIZE_TYPE
      && size != 0
      && nmemb > ~(bfd_size_type) 0 / size)
    {
      bfd_set_error (bfd_error_no_memory);
      return NULL;
    }

  size *= nmemb;

  res = bfd_alloc (abfd, size);
  if (res)
    memset (res, 0, (size_t) size);
  return res;
}

/* Free a block allocated for a BFD.
   Note:  Also frees all more recently allocated blocks!  */

void
bfd_release (bfd *abfd, void *block)
{
  objalloc_free_block ((struct objalloc *) abfd->memory, block);
}


/*
   GNU Extension: separate debug-info files

   The idea here is that a special section called .gnu_debuglink might be
   embedded in a binary file, which indicates that some *other* file
   contains the real debugging information. This special section contains a
   filename and CRC32 checksum, which we read and resolve to another file,
   if it exists.

   This facilitates "optional" provision of debugging information, without
   having to provide two complete copies of every binary object (with and
   without debug symbols).  */

#define GNU_DEBUGLINK		".gnu_debuglink"
#define GNU_DEBUGALTLINK	".gnu_debugaltlink"

/*
FUNCTION
	bfd_calc_gnu_debuglink_crc32

SYNOPSIS
	unsigned long bfd_calc_gnu_debuglink_crc32
	  (unsigned long crc, const unsigned char *buf, bfd_size_type len);

DESCRIPTION
	Computes a CRC value as used in the .gnu_debuglink section.
	Advances the previously computed @var{crc} value by computing
	and adding in the crc32 for @var{len} bytes of @var{buf}.

RETURNS
	Return the updated CRC32 value.
*/

unsigned long
bfd_calc_gnu_debuglink_crc32 (unsigned long crc,
			      const unsigned char *buf,
			      bfd_size_type len)
{
  static const unsigned long crc32_table[256] =
    {
      0x00000000, 0x77073096, 0xee0e612c, 0x990951ba, 0x076dc419,
      0x706af48f, 0xe963a535, 0x9e6495a3, 0x0edb8832, 0x79dcb8a4,
      0xe0d5e91e, 0x97d2d988, 0x09b64c2b, 0x7eb17cbd, 0xe7b82d07,
      0x90bf1d91, 0x1db71064, 0x6ab020f2, 0xf3b97148, 0x84be41de,
      0x1adad47d, 0x6ddde4eb, 0xf4d4b551, 0x83d385c7, 0x136c9856,
      0x646ba8c0, 0xfd62f97a, 0x8a65c9ec, 0x14015c4f, 0x63066cd9,
      0xfa0f3d63, 0x8d080df5, 0x3b6e20c8, 0x4c69105e, 0xd56041e4,
      0xa2677172, 0x3c03e4d1, 0x4b04d447, 0xd20d85fd, 0xa50ab56b,
      0x35b5a8fa, 0x42b2986c, 0xdbbbc9d6, 0xacbcf940, 0x32d86ce3,
      0x45df5c75, 0xdcd60dcf, 0xabd13d59, 0x26d930ac, 0x51de003a,
      0xc8d75180, 0xbfd06116, 0x21b4f4b5, 0x56b3c423, 0xcfba9599,
      0xb8bda50f, 0x2802b89e, 0x5f058808, 0xc60cd9b2, 0xb10be924,
      0x2f6f7c87, 0x58684c11, 0xc1611dab, 0xb6662d3d, 0x76dc4190,
      0x01db7106, 0x98d220bc, 0xefd5102a, 0x71b18589, 0x06b6b51f,
      0x9fbfe4a5, 0xe8b8d433, 0x7807c9a2, 0x0f00f934, 0x9609a88e,
      0xe10e9818, 0x7f6a0dbb, 0x086d3d2d, 0x91646c97, 0xe6635c01,
      0x6b6b51f4, 0x1c6c6162, 0x856530d8, 0xf262004e, 0x6c0695ed,
      0x1b01a57b, 0x8208f4c1, 0xf50fc457, 0x65b0d9c6, 0x12b7e950,
      0x8bbeb8ea, 0xfcb9887c, 0x62dd1ddf, 0x15da2d49, 0x8cd37cf3,
      0xfbd44c65, 0x4db26158, 0x3ab551ce, 0xa3bc0074, 0xd4bb30e2,
      0x4adfa541, 0x3dd895d7, 0xa4d1c46d, 0xd3d6f4fb, 0x4369e96a,
      0x346ed9fc, 0xad678846, 0xda60b8d0, 0x44042d73, 0x33031de5,
      0xaa0a4c5f, 0xdd0d7cc9, 0x5005713c, 0x270241aa, 0xbe0b1010,
      0xc90c2086, 0x5768b525, 0x206f85b3, 0xb966d409, 0xce61e49f,
      0x5edef90e, 0x29d9c998, 0xb0d09822, 0xc7d7a8b4, 0x59b33d17,
      0x2eb40d81, 0xb7bd5c3b, 0xc0ba6cad, 0xedb88320, 0x9abfb3b6,
      0x03b6e20c, 0x74b1d29a, 0xead54739, 0x9dd277af, 0x04db2615,
      0x73dc1683, 0xe3630b12, 0x94643b84, 0x0d6d6a3e, 0x7a6a5aa8,
      0xe40ecf0b, 0x9309ff9d, 0x0a00ae27, 0x7d079eb1, 0xf00f9344,
      0x8708a3d2, 0x1e01f268, 0x6906c2fe, 0xf762575d, 0x806567cb,
      0x196c3671, 0x6e6b06e7, 0xfed41b76, 0x89d32be0, 0x10da7a5a,
      0x67dd4acc, 0xf9b9df6f, 0x8ebeeff9, 0x17b7be43, 0x60b08ed5,
      0xd6d6a3e8, 0xa1d1937e, 0x38d8c2c4, 0x4fdff252, 0xd1bb67f1,
      0xa6bc5767, 0x3fb506dd, 0x48b2364b, 0xd80d2bda, 0xaf0a1b4c,
      0x36034af6, 0x41047a60, 0xdf60efc3, 0xa867df55, 0x316e8eef,
      0x4669be79, 0xcb61b38c, 0xbc66831a, 0x256fd2a0, 0x5268e236,
      0xcc0c7795, 0xbb0b4703, 0x220216b9, 0x5505262f, 0xc5ba3bbe,
      0xb2bd0b28, 0x2bb45a92, 0x5cb36a04, 0xc2d7ffa7, 0xb5d0cf31,
      0x2cd99e8b, 0x5bdeae1d, 0x9b64c2b0, 0xec63f226, 0x756aa39c,
      0x026d930a, 0x9c0906a9, 0xeb0e363f, 0x72076785, 0x05005713,
      0x95bf4a82, 0xe2b87a14, 0x7bb12bae, 0x0cb61b38, 0x92d28e9b,
      0xe5d5be0d, 0x7cdcefb7, 0x0bdbdf21, 0x86d3d2d4, 0xf1d4e242,
      0x68ddb3f8, 0x1fda836e, 0x81be16cd, 0xf6b9265b, 0x6fb077e1,
      0x18b74777, 0x88085ae6, 0xff0f6a70, 0x66063bca, 0x11010b5c,
      0x8f659eff, 0xf862ae69, 0x616bffd3, 0x166ccf45, 0xa00ae278,
      0xd70dd2ee, 0x4e048354, 0x3903b3c2, 0xa7672661, 0xd06016f7,
      0x4969474d, 0x3e6e77db, 0xaed16a4a, 0xd9d65adc, 0x40df0b66,
      0x37d83bf0, 0xa9bcae53, 0xdebb9ec5, 0x47b2cf7f, 0x30b5ffe9,
      0xbdbdf21c, 0xcabac28a, 0x53b39330, 0x24b4a3a6, 0xbad03605,
      0xcdd70693, 0x54de5729, 0x23d967bf, 0xb3667a2e, 0xc4614ab8,
      0x5d681b02, 0x2a6f2b94, 0xb40bbe37, 0xc30c8ea1, 0x5a05df1b,
      0x2d02ef8d
    };
  const unsigned char *end;

  crc = ~crc & 0xffffffff;
  for (end = buf + len; buf < end; ++ buf)
    crc = crc32_table[(crc ^ *buf) & 0xff] ^ (crc >> 8);
  return ~crc & 0xffffffff;
}


/*
INTERNAL_FUNCTION
	bfd_get_debug_link_info_1

SYNOPSIS
	char *bfd_get_debug_link_info_1 (bfd *abfd, void *crc32_out);

DESCRIPTION
	Extracts the filename and CRC32 value for any separate debug
	information file associated with @var{abfd}.

	The @var{crc32_out} parameter is an untyped pointer because
	this routine is used as a @code{get_func_type} function, but it
	is expected to be an unsigned long pointer.

RETURNS
	The filename of the associated debug information file, or NULL
	if there is no such file.  If the filename was found then the
	contents of @var{crc32_out} are updated to hold the corresponding
	CRC32 value for the file.

	The returned filename is allocated with @code{malloc}; freeing
	it is the responsibility of the caller.
*/

static char *
bfd_get_debug_link_info_1 (bfd *abfd, void *crc32_out)
{
  asection *sect;
  unsigned long *crc32 = (unsigned long *) crc32_out;
  bfd_byte *contents;
  unsigned int crc_offset;
  char *name;

  BFD_ASSERT (abfd);
  BFD_ASSERT (crc32_out);

  sect = bfd_get_section_by_name (abfd, GNU_DEBUGLINK);

  if (sect == NULL)
    return NULL;

  if (!bfd_malloc_and_get_section (abfd, sect, &contents))
    {
      if (contents != NULL)
	free (contents);
      return NULL;
    }

  /* CRC value is stored after the filename, aligned up to 4 bytes.  */
  name = (char *) contents;
  /* PR 17597: avoid reading off the end of the buffer.  */
  crc_offset = strnlen (name, bfd_get_section_size (sect)) + 1;
  crc_offset = (crc_offset + 3) & ~3;
  if (crc_offset >= bfd_get_section_size (sect))
    return NULL;

  *crc32 = bfd_get_32 (abfd, contents + crc_offset);
  return name;
}


/*
FUNCTION
	bfd_get_debug_link_info

SYNOPSIS
	char *bfd_get_debug_link_info (bfd *abfd, unsigned long *crc32_out);

DESCRIPTION
	Extracts the filename and CRC32 value for any separate debug
	information file associated with @var{abfd}.

RETURNS
	The filename of the associated debug information file, or NULL
	if there is no such file.  If the filename was found then the
	contents of @var{crc32_out} are updated to hold the corresponding
	CRC32 value for the file.

	The returned filename is allocated with @code{malloc}; freeing
	it is the responsibility of the caller.
*/

char *
bfd_get_debug_link_info (bfd *abfd, unsigned long *crc32_out)
{
  return bfd_get_debug_link_info_1 (abfd, crc32_out);
}

/*
FUNCTION
	bfd_get_alt_debug_link_info

SYNOPSIS
	char *bfd_get_alt_debug_link_info (bfd * abfd,
					   bfd_size_type *buildid_len,
			                   bfd_byte **buildid_out);

DESCRIPTION
	Fetch the filename and BuildID value for any alternate debuginfo
	associated with @var{abfd}.  Return NULL if no such info found,
	otherwise return filename and update @var{buildid_len} and
	@var{buildid_out}.  The returned filename and build_id are
	allocated with @code{malloc}; freeing them is the responsibility
	of the caller.
*/

char *
bfd_get_alt_debug_link_info (bfd * abfd, bfd_size_type *buildid_len,
			     bfd_byte **buildid_out)
{
  asection *sect;
  bfd_byte *contents;
  unsigned int buildid_offset;
  char *name;

  BFD_ASSERT (abfd);
  BFD_ASSERT (buildid_len);
  BFD_ASSERT (buildid_out);

  sect = bfd_get_section_by_name (abfd, GNU_DEBUGALTLINK);

  if (sect == NULL)
    return NULL;

  if (!bfd_malloc_and_get_section (abfd, sect, & contents))
    {
      if (contents != NULL)
	free (contents);
      return NULL;
    }

  /* BuildID value is stored after the filename.  */
  name = (char *) contents;
  buildid_offset = strnlen (name, bfd_get_section_size (sect)) + 1;
  if (buildid_offset >= bfd_get_section_size (sect))
    return NULL;

  *buildid_len = bfd_get_section_size (sect) - buildid_offset;
  *buildid_out = bfd_malloc (*buildid_len);
  memcpy (*buildid_out, contents + buildid_offset, *buildid_len);

  return name;
}

/*
INTERNAL_FUNCTION
	separate_debug_file_exists

SYNOPSIS
	bfd_boolean separate_debug_file_exists
	  (char *name, void *crc32_p);

DESCRIPTION
	Checks to see if @var{name} is a file and if its contents
	match @var{crc32}, which is a pointer to an @code{unsigned
	long} containing a CRC32.

	The @var{crc32_p} parameter is an untyped pointer because
	this routine is used as a @code{check_func_type} function.
*/

static bfd_boolean
separate_debug_file_exists (const char *name, void *crc32_p)
{
  static unsigned char buffer [8 * 1024];
  unsigned long file_crc = 0;
  FILE *f;
  bfd_size_type count;
  unsigned long crc;

  BFD_ASSERT (name);
  BFD_ASSERT (crc32_p);

  crc = *(unsigned long *) crc32_p;

  f = _bfd_real_fopen (name, FOPEN_RB);
  if (f == NULL)
    return FALSE;

  while ((count = fread (buffer, 1, sizeof (buffer), f)) > 0)
    file_crc = bfd_calc_gnu_debuglink_crc32 (file_crc, buffer, count);

  fclose (f);

  return crc == file_crc;
}

/*
INTERNAL_FUNCTION
	separate_alt_debug_file_exists

SYNOPSIS
	bfd_boolean separate_alt_debug_file_exists
	  (char *name, void *unused);

DESCRIPTION
	Checks to see if @var{name} is a file.
*/

static bfd_boolean
separate_alt_debug_file_exists (const char *name, void *unused ATTRIBUTE_UNUSED)
{
  FILE *f;

  BFD_ASSERT (name);

  f = _bfd_real_fopen (name, FOPEN_RB);
  if (f == NULL)
    return FALSE;

  fclose (f);

  return TRUE;
}

/*
INTERNAL_FUNCTION
	find_separate_debug_file

SYNOPSIS
	char *find_separate_debug_file
	  (bfd *abfd, const char *dir, bfd_boolean include_dirs,
	   get_func_type get, check_func_type check, void *data);

DESCRIPTION
	Searches for a debug information file corresponding to @var{abfd}.

	The name of the separate debug info file is returned by the
	@var{get} function.  This function scans various fixed locations
	in the filesystem, including the file tree rooted at @var{dir}.
	If the @var{include_dirs} parameter is true then the directory
	components of @var{abfd}'s filename will be included in the
	searched locations.

	@var{data} is passed unmodified to the @var{get} and @var{check}
	functions.  It is generally used to implement build-id-like
	matching in the callback functions.

RETURNS
	Returns the filename of the first file to be found which
	receives a TRUE result from the @var{check} function.
	Returns NULL if no valid file could be found.
*/

typedef char *      (* get_func_type) (bfd *, void *);
typedef bfd_boolean (* check_func_type) (const char *, void *);

static char *
find_separate_debug_file (bfd *           abfd,
			  const char *    debug_file_directory,
			  bfd_boolean     include_dirs,
			  get_func_type   get_func,
			  check_func_type check_func,
			  void *          func_data)
{
  char *base;
  char *dir;
  char *debugfile;
  char *canon_dir;
  size_t dirlen;
  size_t canon_dirlen;

  BFD_ASSERT (abfd);
  if (debug_file_directory == NULL)
    debug_file_directory = ".";

  /* BFD may have been opened from a stream.  */
  if (abfd->filename == NULL)
    {
      bfd_set_error (bfd_error_invalid_operation);
      return NULL;
    }

  base = get_func (abfd, func_data);

  if (base == NULL)
    return NULL;

  if (base[0] == '\0')
    {
      free (base);
      bfd_set_error (bfd_error_no_debug_section);
      return NULL;
    }

  if (include_dirs)
    {
      for (dirlen = strlen (abfd->filename); dirlen > 0; dirlen--)
	if (IS_DIR_SEPARATOR (abfd->filename[dirlen - 1]))
	  break;

      dir = (char *) bfd_malloc (dirlen + 1);
      if (dir == NULL)
	{
	  free (base);
	  return NULL;
	}
      memcpy (dir, abfd->filename, dirlen);
      dir[dirlen] = '\0';
    }
  else
    {
      dir = (char *) bfd_malloc (1);
      * dir = 0;
      dirlen = 0;
    }

  /* Compute the canonical name of the bfd object with all symbolic links
     resolved, for use in the global debugfile directory.  */
  canon_dir = lrealpath (abfd->filename);
  for (canon_dirlen = strlen (canon_dir); canon_dirlen > 0; canon_dirlen--)
    if (IS_DIR_SEPARATOR (canon_dir[canon_dirlen - 1]))
      break;
  canon_dir[canon_dirlen] = '\0';

#ifndef EXTRA_DEBUG_ROOT1
#define EXTRA_DEBUG_ROOT1 "/usr/lib/debug"
#endif
#ifndef EXTRA_DEBUG_ROOT2
#define EXTRA_DEBUG_ROOT2 "/usr/lib/debug/usr"
#endif

  debugfile = (char *)
      bfd_malloc (strlen (debug_file_directory) + 1
                  + (canon_dirlen > dirlen ? canon_dirlen : dirlen)
                  + strlen (".debug/")
#ifdef EXTRA_DEBUG_ROOT1
		  + strlen (EXTRA_DEBUG_ROOT1)
#endif
#ifdef EXTRA_DEBUG_ROOT2
		  + strlen (EXTRA_DEBUG_ROOT2)
#endif
                  + strlen (base)
                  + 1);
  if (debugfile == NULL)
    goto found; /* Actually this returns NULL.  */

  /* First try in the same directory as the original file.

     FIXME: Strictly speaking if we are using the build-id method,
     (ie include_dirs == FALSE) then we should only check absolute
     paths, not relative ones like this one (and the next one).
     The check is left in however as this allows the binutils
     testsuite to exercise this feature without having to install
     a file into the root filesystem.  (See binutils/testsuite/
     binutils-all/objdump.exp for the test).  */
  sprintf (debugfile, "%s%s", dir, base);
  if (check_func (debugfile, func_data))
    goto found;

  /* Then try in a subdirectory called .debug.  */
  sprintf (debugfile, "%s.debug/%s", dir, base);
  if (check_func (debugfile, func_data))
    goto found;

#ifdef EXTRA_DEBUG_ROOT1
  /* Try the first extra debug file root.  */
  sprintf (debugfile, "%s%s%s", EXTRA_DEBUG_ROOT1,
	   include_dirs ? canon_dir : "/", base);
  if (check_func (debugfile, func_data))
    goto found;
#endif

#ifdef EXTRA_DEBUG_ROOT2
  /* Try the second extra debug file root.  */
  sprintf (debugfile, "%s%s%s", EXTRA_DEBUG_ROOT2,
	   include_dirs ? canon_dir : "/", base);
  if (check_func (debugfile, func_data))
    goto found;
#endif

  /* Then try in the global debugfile directory.  */
  strcpy (debugfile, debug_file_directory);
  dirlen = strlen (debug_file_directory) - 1;
  if (include_dirs)
    {
      if (dirlen > 0
	  && debug_file_directory[dirlen] != '/'
	  && canon_dir[0] != '/')
	strcat (debugfile, "/");
      strcat (debugfile, canon_dir);
    }
  else
    {
      if (dirlen > 0 && debug_file_directory[dirlen] != '/')
	strcat (debugfile, "/");
    }
  strcat (debugfile, base);

  if (check_func (debugfile, func_data))
    goto found;

  /* Failed to find the file.  */
  free (debugfile);
  debugfile = NULL;

 found:
  free (base);
  free (dir);
  free (canon_dir);
  return debugfile;
}

/*
FUNCTION
	bfd_follow_gnu_debuglink

SYNOPSIS
	char *bfd_follow_gnu_debuglink (bfd *abfd, const char *dir);

DESCRIPTION
	Takes a BFD and searches it for a .gnu_debuglink section.  If this
	section is found, it examines the section for the name and checksum
	of a '.debug' file containing auxiliary debugging information.  It
	then searches the filesystem for this .debug file in some standard
	locations, including the directory tree rooted at @var{dir}, and if
	found returns the full filename.

	If @var{dir} is NULL, the search will take place starting at
	the current directory.

RETURNS
	<<NULL>> on any errors or failure to locate the .debug file,
	otherwise a pointer to a heap-allocated string containing the
	filename.  The caller is responsible for freeing this string.
*/

char *
bfd_follow_gnu_debuglink (bfd *abfd, const char *dir)
{
  unsigned long crc32;

  return find_separate_debug_file (abfd, dir, TRUE,
				   bfd_get_debug_link_info_1,
				   separate_debug_file_exists, &crc32);
}

/* Helper for bfd_follow_gnu_debugaltlink.  It just returns the name
   of the separate debug file.  */

static char *
get_alt_debug_link_info_shim (bfd * abfd, void *unused ATTRIBUTE_UNUSED)
{
  bfd_size_type len;
  bfd_byte *buildid = NULL;
  char *result = bfd_get_alt_debug_link_info (abfd, &len, &buildid);

  free (buildid);

  return result;
}

/*
FUNCTION
	bfd_follow_gnu_debugaltlink

SYNOPSIS
	char *bfd_follow_gnu_debugaltlink (bfd *abfd, const char *dir);

DESCRIPTION
	Takes a BFD and searches it for a .gnu_debugaltlink section.  If this
	section is found, it examines the section for the name of a file
	containing auxiliary debugging information.  It then searches the
	filesystem for this file in a set of standard locations, including
	the directory tree rooted at @var{dir}, and if found returns the
	full filename.

	If @var{dir} is NULL, the search will take place starting at
	the current directory.

RETURNS
	<<NULL>> on any errors or failure to locate the debug file,
	otherwise a pointer to a heap-allocated string containing the
	filename.  The caller is responsible for freeing this string.
*/

char *
bfd_follow_gnu_debugaltlink (bfd *abfd, const char *dir)
{
  return find_separate_debug_file (abfd, dir, TRUE,
				   get_alt_debug_link_info_shim,
				   separate_alt_debug_file_exists,
				   NULL);
}

/*
FUNCTION
	bfd_create_gnu_debuglink_section

SYNOPSIS
	struct bfd_section *bfd_create_gnu_debuglink_section
	  (bfd *abfd, const char *filename);

DESCRIPTION
	Takes a @var{BFD} and adds a .gnu_debuglink section to it.  The
	section is sized to be big enough to contain a link to the specified
	@var{filename}.

RETURNS
	A pointer to the new section is returned if all is ok.  Otherwise
	<<NULL>> is returned and bfd_error is set.
*/

asection *
bfd_create_gnu_debuglink_section (bfd *abfd, const char *filename)
{
  asection *sect;
  bfd_size_type debuglink_size;
  flagword flags;

  if (abfd == NULL || filename == NULL)
    {
      bfd_set_error (bfd_error_invalid_operation);
      return NULL;
    }

  /* Strip off any path components in filename.  */
  filename = lbasename (filename);

  sect = bfd_get_section_by_name (abfd, GNU_DEBUGLINK);
  if (sect)
    {
      /* Section already exists.  */
      bfd_set_error (bfd_error_invalid_operation);
      return NULL;
    }

  flags = SEC_HAS_CONTENTS | SEC_READONLY | SEC_DEBUGGING;
  sect = bfd_make_section_with_flags (abfd, GNU_DEBUGLINK, flags);
  if (sect == NULL)
    return NULL;

  /* Compute the size of the section.  Allow for the CRC after the filename,
     and padding so that it will start on a 4-byte boundary.  */
  debuglink_size = strlen (filename) + 1;
  debuglink_size += 3;
  debuglink_size &= ~3;
  debuglink_size += 4;

  if (! bfd_set_section_size (abfd, sect, debuglink_size))
    /* XXX Should we delete the section from the bfd ?  */
    return NULL;

  /* PR 21193: Ensure that the section has 4-byte alignment for the CRC.
     Note - despite the name of the function being called, we are
     setting an alignment power, not a byte alignment value.  */
  bfd_set_section_alignment (abfd, sect, 2);

  return sect;
}


/*
FUNCTION
	bfd_fill_in_gnu_debuglink_section

SYNOPSIS
	bfd_boolean bfd_fill_in_gnu_debuglink_section
	  (bfd *abfd, struct bfd_section *sect, const char *filename);

DESCRIPTION
	Takes a @var{BFD} and containing a .gnu_debuglink section @var{SECT}
	and fills in the contents of the section to contain a link to the
	specified @var{filename}.  The filename should be relative to the
	current directory.

RETURNS
	<<TRUE>> is returned if all is ok.  Otherwise <<FALSE>> is returned
	and bfd_error is set.
*/

bfd_boolean
bfd_fill_in_gnu_debuglink_section (bfd *abfd,
				   struct bfd_section *sect,
				   const char *filename)
{
  bfd_size_type debuglink_size;
  unsigned long crc32;
  char * contents;
  bfd_size_type crc_offset;
  FILE * handle;
  static unsigned char buffer[8 * 1024];
  size_t count;
  size_t filelen;

  if (abfd == NULL || sect == NULL || filename == NULL)
    {
      bfd_set_error (bfd_error_invalid_operation);
      return FALSE;
    }

  /* Make sure that we can read the file.
     XXX - Should we attempt to locate the debug info file using the same
     algorithm as gdb ?  At the moment, since we are creating the
     .gnu_debuglink section, we insist upon the user providing us with a
     correct-for-section-creation-time path, but this need not conform to
     the gdb location algorithm.  */
  handle = _bfd_real_fopen (filename, FOPEN_RB);
  if (handle == NULL)
    {
      bfd_set_error (bfd_error_system_call);
      return FALSE;
    }

  crc32 = 0;
  while ((count = fread (buffer, 1, sizeof buffer, handle)) > 0)
    crc32 = bfd_calc_gnu_debuglink_crc32 (crc32, buffer, count);
  fclose (handle);

  /* Strip off any path components in filename,
     now that we no longer need them.  */
  filename = lbasename (filename);

  filelen = strlen (filename);
  debuglink_size = filelen + 1;
  debuglink_size += 3;
  debuglink_size &= ~3;
  debuglink_size += 4;

  contents = (char *) bfd_malloc (debuglink_size);
  if (contents == NULL)
    {
      /* XXX Should we delete the section from the bfd ?  */
      return FALSE;
    }

  crc_offset = debuglink_size - 4;
  memcpy (contents, filename, filelen);
  memset (contents + filelen, 0, crc_offset - filelen);

  bfd_put_32 (abfd, crc32, contents + crc_offset);

  if (! bfd_set_section_contents (abfd, sect, contents, 0, debuglink_size))
    {
      /* XXX Should we delete the section from the bfd ?  */
      free (contents);
      return FALSE;
    }

  return TRUE;
}

/*
<<<<<<< HEAD
FUNCTION
	bfd_extract_object_only_section

SYNOPSIS
	const char *bfd_extract_object_only_section
	  (bfd *abfd);

DESCRIPTION

	Takes a @var{ABFD} and extract the .gnu_object_only section into
	a temporary file.

RETURNS
	The name of the temporary file is returned if all is ok.
	Otherwise <<NULL>> is returned and bfd_error is set.
*/

const char *
bfd_extract_object_only_section (bfd *abfd)
{
  asection *sec = abfd->object_only_section;
  const char *name;
  FILE *file;
  bfd_byte *memhunk = NULL;
  size_t off, size;
  bfd_error_type err;

  /* Get a temporary object-only file.  */
  name = make_temp_file (".obj-only.o");

  /* Open the object-only file.  */
  file = real_fopen (name, FOPEN_WB);
  if (!bfd_get_full_section_contents (abfd, sec, &memhunk))
    {
      err = bfd_get_error ();

loser:
      free (memhunk);
      fclose (file);
      unlink (name);
      bfd_set_error (err);
      return NULL;
    }

  off = 0;
  size = sec->size;
  while (off != size)
    {
      size_t written, nwrite = size - off;

      written = fwrite (memhunk + off, 1, nwrite, file);
      if (written < nwrite && ferror (file))
	{
	  err = bfd_error_system_call;
	  goto loser;
	}

      off += written;
    }

  free (memhunk);
  fclose (file);
  return name;
=======
INTERNAL_FUNCTION
	get_build_id

SYNOPSIS
	struct bfd_build_id * get_build_id (bfd *abfd);

DESCRIPTION
	Finds the build-id associated with @var{abfd}.  If the build-id is
	extracted from the note section then a build-id structure is built
	for it, using memory allocated to @var{abfd}, and this is then
	attached to the @var{abfd}.

RETURNS
	Returns a pointer to the build-id structure if a build-id could be
	found.  If no build-id is found NULL is returned and error code is
	set.
*/

static struct bfd_build_id *
get_build_id (bfd *abfd)
{
  struct bfd_build_id *build_id;
  Elf_Internal_Note inote;
  Elf_External_Note *enote;
  bfd_byte *contents;
  asection *sect;
  bfd_size_type size;

  BFD_ASSERT (abfd);

  if (abfd->build_id && abfd->build_id->size > 0)
    /* Save some time by using the already computed build-id.  */
    return (struct bfd_build_id *) abfd->build_id;

  sect = bfd_get_section_by_name (abfd, ".note.gnu.build-id");
  if (sect == NULL)
    {
      bfd_set_error (bfd_error_no_debug_section);
      return NULL;
    }

  size = bfd_get_section_size (sect);
  /* FIXME: Should we support smaller build-id notes ?  */
  if (size < 0x24)
    {
      bfd_set_error (bfd_error_invalid_operation);
      return NULL;
    }

  if (!bfd_malloc_and_get_section (abfd, sect, & contents))
    {
      if (contents != NULL)
	free (contents);
      return NULL;
    }

  /* FIXME: Paranoia - allow for compressed build-id sections.
     Maybe we should complain if this size is different from
     the one obtained above...  */
  size = bfd_get_section_size (sect);
  if (size < sizeof (Elf_External_Note))
    {
      bfd_set_error (bfd_error_invalid_operation);
      free (contents);
      return NULL;
    }

  enote = (Elf_External_Note *) contents;
  inote.type = H_GET_32 (abfd, enote->type);
  inote.namesz = H_GET_32 (abfd, enote->namesz);
  inote.namedata = enote->name;
  inote.descsz = H_GET_32 (abfd, enote->descsz);
  inote.descdata = inote.namedata + BFD_ALIGN (inote.namesz, 4);
  /* FIXME: Should we check for extra notes in this section ?  */

  if (inote.descsz == 0
      || inote.type != NT_GNU_BUILD_ID
      || inote.namesz != 4 /* sizeof "GNU"  */
      || strncmp (inote.namedata, "GNU", 4) != 0
      || size < (12 + BFD_ALIGN (inote.namesz, 4) + inote.descsz))
    {
      free (contents);
      bfd_set_error (bfd_error_invalid_operation);
      return NULL;
    }

  build_id = bfd_alloc (abfd, sizeof (struct bfd_build_id) + inote.descsz);
  if (build_id == NULL)
    {
      free (contents);
      return NULL;
    }

  build_id->size = inote.descsz;
  memcpy (build_id->data, inote.descdata, inote.descsz);
  abfd->build_id = build_id;
  free (contents);

  return build_id;
}

/*
INTERNAL_FUNCTION
	get_build_id_name

SYNOPSIS
	char * get_build_id_name (bfd *abfd, void *build_id_out_p)

DESCRIPTION
	Searches @var{abfd} for a build-id, and then constructs a pathname
	from it.  The path is computed as .build-id/NN/NN+NN.debug where
	NNNN+NN is the build-id value as a hexadecimal string.

RETURNS
	Returns the constructed filename or NULL upon error.
	It is the caller's responsibility to free the memory used to hold the
	filename.
	If a filename is returned then the @var{build_id_out_p}
	parameter (which points to a @code{struct bfd_build_id}
	pointer) is set to a pointer to the build_id structure.
*/

static char *
get_build_id_name (bfd *abfd, void *build_id_out_p)
{
  struct bfd_build_id **build_id_out = build_id_out_p;
  struct bfd_build_id *build_id;
  char *name;
  char *n;
  bfd_size_type s;
  bfd_byte *d;

  if (abfd == NULL || abfd->filename == NULL || build_id_out == NULL)
    {
      bfd_set_error (bfd_error_invalid_operation);
      return NULL;
    }

  build_id = get_build_id (abfd);
  if (build_id == NULL)
    return NULL;

  /* Compute the debug pathname corresponding to the build-id.  */
  name = bfd_malloc (strlen (".build-id/") + build_id->size * 2 + 2 + strlen (".debug"));
  if (name == NULL)
    {
      bfd_set_error (bfd_error_no_memory);
      return NULL;
    }
  n = name;
  d = build_id->data;
  s = build_id->size;

  n += sprintf (n, ".build-id/");
  n += sprintf (n, "%02x", (unsigned) *d++); s--;
  n += sprintf (n, "/");
  while (s--)
    n += sprintf (n, "%02x", (unsigned) *d++);
  n += sprintf (n, ".debug");

  *build_id_out = build_id;
  return name;
}

/*
INTERNAL_FUNCTION
	check_build_id_file

SYNOPSIS
	bfd_boolean check_build_id_file (char *name, void *buildid_p);

DESCRIPTION
	Checks to see if @var{name} is a readable file and if its build-id
	matches @var{buildid}.

RETURNS
	Returns TRUE if the file exists, is readable, and contains a
	build-id which matches the build-id pointed at by
	@var{build_id_p} (which is really a @code{struct bfd_build_id **}).
*/

static bfd_boolean
check_build_id_file (const char *name, void *buildid_p)
{
  struct bfd_build_id *orig_build_id;
  struct bfd_build_id *build_id;
  bfd * file;
  bfd_boolean result;

  BFD_ASSERT (name);
  BFD_ASSERT (buildid_p);

  file = bfd_openr (name, NULL);
  if (file == NULL)
    return FALSE;

  /* If the file is an archive, process all of its elements.  */
  if (! bfd_check_format (file, bfd_object))
    {
      bfd_close (file);
      return FALSE;
    }

  build_id = get_build_id (file);
  if (build_id == NULL)
    {
      bfd_close (file);
      return FALSE;
    }

  orig_build_id = *(struct bfd_build_id **) buildid_p;

  result = build_id->size == orig_build_id->size
    && memcmp (build_id->data, orig_build_id->data, build_id->size) == 0;

  (void) bfd_close (file);

  return result;
}

/*
FUNCTION
	bfd_follow_build_id_debuglink

SYNOPSIS
	char *bfd_follow_build_id_debuglink (bfd *abfd, const char *dir);

DESCRIPTION
	Takes @var{abfd} and searches it for a .note.gnu.build-id section.
	If this section is found, it extracts the value of the NT_GNU_BUILD_ID
	note, which should be a hexadecimal value @var{NNNN+NN} (for
	32+ hex digits).  It then searches the filesystem for a file named
	@var{.build-id/NN/NN+NN.debug} in a set of standard locations,
	including the directory tree rooted at @var{dir}.  The filename
	of the first matching file to be found is returned.  A matching
	file should contain a .note.gnu.build-id section with the same
	@var{NNNN+NN} note as @var{abfd}, although this check is currently
	not implemented.

	If @var{dir} is NULL, the search will take place starting at
	the current directory.

RETURNS
	<<NULL>> on any errors or failure to locate the debug file,
	otherwise a pointer to a heap-allocated string containing the
	filename.  The caller is responsible for freeing this string.
*/

char *
bfd_follow_build_id_debuglink (bfd *abfd, const char *dir)
{
  struct bfd_build_id *build_id;

  return find_separate_debug_file (abfd, dir, FALSE,
				   get_build_id_name,
				   check_build_id_file, &build_id);
>>>>>>> 813f3765
}<|MERGE_RESOLUTION|>--- conflicted
+++ resolved
@@ -1800,71 +1800,6 @@
 }
 
 /*
-<<<<<<< HEAD
-FUNCTION
-	bfd_extract_object_only_section
-
-SYNOPSIS
-	const char *bfd_extract_object_only_section
-	  (bfd *abfd);
-
-DESCRIPTION
-
-	Takes a @var{ABFD} and extract the .gnu_object_only section into
-	a temporary file.
-
-RETURNS
-	The name of the temporary file is returned if all is ok.
-	Otherwise <<NULL>> is returned and bfd_error is set.
-*/
-
-const char *
-bfd_extract_object_only_section (bfd *abfd)
-{
-  asection *sec = abfd->object_only_section;
-  const char *name;
-  FILE *file;
-  bfd_byte *memhunk = NULL;
-  size_t off, size;
-  bfd_error_type err;
-
-  /* Get a temporary object-only file.  */
-  name = make_temp_file (".obj-only.o");
-
-  /* Open the object-only file.  */
-  file = real_fopen (name, FOPEN_WB);
-  if (!bfd_get_full_section_contents (abfd, sec, &memhunk))
-    {
-      err = bfd_get_error ();
-
-loser:
-      free (memhunk);
-      fclose (file);
-      unlink (name);
-      bfd_set_error (err);
-      return NULL;
-    }
-
-  off = 0;
-  size = sec->size;
-  while (off != size)
-    {
-      size_t written, nwrite = size - off;
-
-      written = fwrite (memhunk + off, 1, nwrite, file);
-      if (written < nwrite && ferror (file))
-	{
-	  err = bfd_error_system_call;
-	  goto loser;
-	}
-
-      off += written;
-    }
-
-  free (memhunk);
-  fclose (file);
-  return name;
-=======
 INTERNAL_FUNCTION
 	get_build_id
 
@@ -2121,5 +2056,70 @@
   return find_separate_debug_file (abfd, dir, FALSE,
 				   get_build_id_name,
 				   check_build_id_file, &build_id);
->>>>>>> 813f3765
+}
+
+/*
+FUNCTION
+	bfd_extract_object_only_section
+
+SYNOPSIS
+	const char *bfd_extract_object_only_section
+	  (bfd *abfd);
+
+DESCRIPTION
+
+	Takes a @var{ABFD} and extract the .gnu_object_only section into
+	a temporary file.
+
+RETURNS
+	The name of the temporary file is returned if all is ok.
+	Otherwise <<NULL>> is returned and bfd_error is set.
+*/
+
+const char *
+bfd_extract_object_only_section (bfd *abfd)
+{
+  asection *sec = abfd->object_only_section;
+  const char *name;
+  FILE *file;
+  bfd_byte *memhunk = NULL;
+  size_t off, size;
+  bfd_error_type err;
+
+  /* Get a temporary object-only file.  */
+  name = make_temp_file (".obj-only.o");
+
+  /* Open the object-only file.  */
+  file = _bfd_real_fopen (name, FOPEN_WB);
+  if (!bfd_get_full_section_contents (abfd, sec, &memhunk))
+    {
+      err = bfd_get_error ();
+
+loser:
+      free (memhunk);
+      fclose (file);
+      unlink (name);
+      bfd_set_error (err);
+      return NULL;
+    }
+
+  off = 0;
+  size = sec->size;
+  while (off != size)
+    {
+      size_t written, nwrite = size - off;
+
+      written = fwrite (memhunk + off, 1, nwrite, file);
+      if (written < nwrite && ferror (file))
+	{
+	  err = bfd_error_system_call;
+	  goto loser;
+	}
+
+      off += written;
+    }
+
+  free (memhunk);
+  fclose (file);
+  return name;
 }